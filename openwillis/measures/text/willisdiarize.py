--- conflicted
+++ resolved
@@ -108,11 +108,7 @@
     return False
 
 
-<<<<<<< HEAD
-def diarization_correction(transcript_json, context = '', **kwargs):
-=======
 def diarization_correction(transcript_json, model_name, context = '', **kwargs):
->>>>>>> 67fe22a0
     """
     ------------------------------------------------------------------------------------------------------
     This function corrects the speaker diarization of a transcript
