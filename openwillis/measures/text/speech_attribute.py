# author:    Vijay Yadav
# website:   http://www.bklynhlth.com

# import the required packages
import os
import json
import logging

import numpy as np
import pandas as pd
from openwillis.measures.text.util import characteristics_util as cutil

logging.basicConfig(level=logging.INFO)
logger = logging.getLogger()

def get_config(filepath, json_file):
    """
    ------------------------------------------------------------------------------------------------------

    This function reads the configuration file containing the column names for the output dataframes,
    and returns the contents of the file as a dictionary.

    Parameters:
    ...........
    filepath : str
        The path to the configuration file.
    json_file : str
        The name of the configuration file.

    Returns:
    ...........
    measures: A dictionary containing the names of the columns in the output dataframes.

    ------------------------------------------------------------------------------------------------------
    """
    dir_name = os.path.dirname(filepath)
    measure_path = os.path.abspath(os.path.join(dir_name, f"config/{json_file}"))

    file = open(measure_path)
    measures = json.load(file)
    return measures


def is_amazon_transcribe(json_conf):
    """
    ------------------------------------------------------------------------------------------------------
    This function checks if the json response object is from Amazon Transcribe.
    Parameters:
    ...........
    json_conf: dict
        JSON response object.
    Returns:
    ...........
    bool: True if the json response object
     is from Amazon Transcribe, False otherwise.
    ------------------------------------------------------------------------------------------------------
    """
    return "jobName" in json_conf and "results" in json_conf


def is_whisper_transcribe(json_conf):
    """
    ------------------------------------------------------------------------------------------------------

    This function checks if the json response object is from Whisper Transcribe.

    Parameters:
    ...........
    json_conf: dict
        JSON response object.

    Returns:
    ...........
    bool: True if the json response object
     is from Whisper Transcribe, False otherwise.

    ------------------------------------------------------------------------------------------------------
    """
    if "segments" in json_conf:
        if len(json_conf["segments"])>0:

            if "words" in json_conf["segments"][0]:
                return True
    return False

def filter_transcribe(json_conf, measures):
    """
    ------------------------------------------------------------------------------------------------------
    This function extracts the text and filters the JSON data for Amazon Transcribe json response objects.
    Also, it filters the JSON data based on the speaker label if provided.
    Parameters:
    ...........
    json_conf: dict
        aws transcribe json response.
    measures: dict
        A dictionary containing the names of the columns in the output dataframes.
    Returns:
    ...........
    filter_json: list
        The filtered JSON object containing
        only the relevant data for processing.
<<<<<<< HEAD
    utterances: pd.DataFrame
        The utterances extracted from the JSON object.
=======
    text_list: list
        List of transcribed text.
         split into words, turns, and full text.
    text_indices: list
        List of indices for text_list
         split into turns and unfiltered turns.
>>>>>>> 74109847
    ------------------------------------------------------------------------------------------------------
    """
    item_data = json_conf["results"]["items"]
    
    for i, item in enumerate(item_data): # create_index_column
        item[measures["old_index"]] = i

<<<<<<< HEAD
    utterances = cutil.create_turns_aws(item_data, measures)

    filter_json = cutil.filter_json_transcribe_aws(item_data, measures)
=======
    # extract text
    text = " ".join([item["alternatives"][0]["content"] for item in item_data if "alternatives" in item])

    if speaker_label is not None:
        turns_idxs, turns = cutil.filter_speaker_aws(item_data, min_turn_length, speaker_label)
        turns_idxs2, _ = cutil.filter_speaker_aws(item_data, 1, speaker_label)

        text = " ".join(turns)
        
    else:
        turns_idxs, turns_idxs2, turns = [], [], []

    filter_json = cutil.filter_json_transcribe_aws(item_data, speaker_label, measures)
    words = [word["alternatives"][0]["content"] for word in filter_json]

    text_list = [words, turns, text]
    text_indices = [turns_idxs, turns_idxs2]

    return filter_json, text_list, text_indices
>>>>>>> 74109847

    return filter_json, utterances

def filter_whisper(json_conf, measures):
    """
    ------------------------------------------------------------------------------------------------------

    This function extracts the text and filters the JSON data
        for Whisper Transcribe json response objects.
        Also, it filters the JSON data based on the speaker label if provided.

    Parameters:
    ...........
    json_conf: dict
        whisper transcribe json response.
    measures: dict
        A dictionary containing the names of the columns in the output dataframes.
    speaker_label: str
        Speaker label
    min_turn_length: int
        minimum words required in each turn

    Returns:
    ...........
    filter_json: list
        The filtered JSON object containing
        only the relevant data for processing.
<<<<<<< HEAD
    utterances: pd.DataFrame
        The utterances extracted from the JSON object.
        
=======
    text_list: list
        List of transcribed text.
            split into words, phrases, turns, and full text.
    text_indices: list
        List of indices for turns
            split into turns and unfiltered turns.

>>>>>>> 74109847
    Raises:
    ...........
    ValueError: If the speaker label is not found in the json response object.

    ------------------------------------------------------------------------------------------------------
    """
    item_data = json_conf["segments"]

    item_data = cutil.create_index_column(item_data, measures)
<<<<<<< HEAD
    utterances = cutil.create_turns_whisper(item_data, measures)
    
    filter_json = cutil.filter_json_transcribe(item_data, measures)
=======
    if speaker_label is not None:    
        turns_idxs, turns = cutil.filter_turns(item_data, speaker_label, measures, min_turn_length)
        turns_idxs2, _ = cutil.filter_turns(item_data, speaker_label, measures, 1)
        
        text = " ".join(turns)
    else:
        turns_idxs, turns_idxs2, turns = [], [], []
    
    # filter json to only include items with start_time and end_time
    filter_json = cutil.filter_json_transcribe(item_data, speaker_label, measures)
    words = [value["word"] for value in filter_json]
    
    text_list = [words, turns, text]
    text_indices = [turns_idxs, turns_idxs2]

    return filter_json, text_list, text_indices
>>>>>>> 74109847

    return filter_json, utterances

def filter_vosk(json_conf, measures):
    """
    ------------------------------------------------------------------------------------------------------

    This function extracts the text for json_conf objects
     from sources other than Amazon Transcribe.

    Parameters:
    ...........
    json_conf: dict
        The input text in the form of a JSON object.
    measures: dict
        A dictionary containing the names of the columns in the output dataframes.

    Returns:
    ...........
    json_conf: list
        The filtered JSON object containing
        only the relevant data for processing.
    utterances: pd.DataFrame
        The utterances extracted from the JSON object.

    ------------------------------------------------------------------------------------------------------
    """
    # make a dictionary to map old indices to new indices
    words = []
    words_ids = []
    for i, item in enumerate(json_conf):
        item[measures["old_index"]] = i

        if "word" in item:
            words.append(item["word"])
            words_ids.append(i)

    text = " ".join(words)

    utterances = pd.DataFrame({
        measures["utterance_ids"]: [(0, len(json_conf) - 1)],
        measures["utterance_text"]: [text],
        measures['words_ids']: [words_ids],
        measures['words_texts']: [words],
        measures['phrases_ids']: [[]],
        measures['phrases_texts']: [[]],
        measures['speaker_label']: [""],

    })

    return json_conf, utterances

def common_summary_feature(df_summ, json_data, model, speaker_label):
    """
    ------------------------------------------------------------------------------------------------------

    Calculate file features based on JSON data.

    Parameters:
    ...........
    json_conf: list
        JSON response object.
    summ_df: pandas dataframe
        A dataframe containing summary information on the speech
    model: str
        model name
    speaker_label: str
        Speaker label

    Returns:
    ...........
    summ_df: pandas dataframe
        A dataframe containing summary information on the speech

    ------------------------------------------------------------------------------------------------------
    """
    try:
        if model == 'vosk':
            if len(json_data) > 0 and 'end' in json_data[-1]:

                last_dict = json_data[-1]
                df_summ['file_length'] = [last_dict['end']]

        else:
            if model == 'aws':
                json_data = json_data["results"]
                fl_length, spk_pct = cutil.calculate_file_feature(json_data, model, speaker_label)

            else:
                fl_length, spk_pct = cutil.calculate_file_feature(json_data, model, speaker_label)
            
            df_summ['file_length'] = [fl_length]
            df_summ['speaker_percentage'] = [spk_pct]# if speaker_label is not None else df_summ['speaker_percentage']
            
    except Exception as e:
        logger.error("Error in file length calculation")
    return df_summ

def process_transcript(df_list, json_conf, measures, min_turn_length, speaker_label, source, language):
    """
    ------------------------------------------------------------------------------------------------------
    
    Process transcript
    
    Parameters:
    ...........
    df_list: list, :
        contains pandas dataframe
    json_conf: dict
        Transcribed json file
    measures: dict
        A dictionary containing the names of the columns in the output dataframes.
    min_turn_length: int
        minimum words required in each turn
    speaker_label: str
        Speaker label
    source: str
        model name
    language: str
        Language type
    
    Returns:
    ...........
    df_list: list
        contains pandas dataframe
    
    ------------------------------------------------------------------------------------------------------
    """
    common_summary_feature(df_list[2], json_conf, source, speaker_label)

    if source == 'whisper':
        info = filter_whisper(json_conf, measures)

    elif source == 'aws':
        info = filter_transcribe(json_conf, measures)

    else:
<<<<<<< HEAD
        info = filter_vosk(json_conf, measures)
=======
        words, text = filter_vosk(json_conf, measures)
        info = (json_conf, [words, [], text], [[], []])
>>>>>>> 74109847

    if len(info[0]) > 0 and len(info[1]) > 0:
        df_list = cutil.process_language_feature(df_list, info, speaker_label, min_turn_length, language, get_time_columns(source), measures)
    return df_list

def get_time_columns(source):
    """
    ------------------------------------------------------------------------------------------------------
    
    get time columns
    
    Parameters:
    ...........
    source: str
        model name
    
    Returns:
    ...........
    object: list
        time index name
        
    ------------------------------------------------------------------------------------------------------
    """
    if source == 'aws':
        return ["start_time", "end_time"]
    else:
        return ["start", "end"]

def speech_characteristics(json_conf, language="en", speaker_label=None, min_turn_length=1):
    """
    ------------------------------------------------------------------------------------------------------

    Speech Characteristics

    Parameters:
    ...........
    json_conf: dict
        Transcribed json file
    language: str
        Language type
    speaker_label: str
        Speaker label
    min_turn_length: int
        minimum words required in each turn

    Returns:
    ...........
    df_list: list, contains:
        word_df: pandas dataframe
            A dataframe containing word summary information
        turn_df: pandas dataframe
            A dataframe containing turn summary information
        summ_df: pandas dataframe
            A dataframe containing summary information on the speech

    ------------------------------------------------------------------------------------------------------
    """
    try:
        # Load configuration measures
        measures = get_config(os.path.abspath(__file__), "text.json")
        df_list = cutil.create_empty_dataframes(measures)

        if bool(json_conf):
            language = language[:2].lower() if (language and len(language) >= 2) else "na"
            if language not in measures["english_langs"] + measures["supported_langs_sentence_embeddings"] + measures["supported_langs_bert"]:
                logger.warning(f"Language {language} not supported. Defaulting to English")
                language = "en"

            if language in measures["english_langs"]:
                cutil.download_nltk_resources()

            if is_whisper_transcribe(json_conf):
                df_list = process_transcript(df_list, json_conf, measures, min_turn_length, speaker_label, 'whisper', language)

            elif is_amazon_transcribe(json_conf):
                df_list = process_transcript(df_list, json_conf, measures, min_turn_length, speaker_label, 'aws', language)

            else:
                df_list = process_transcript(df_list, json_conf, measures, min_turn_length, speaker_label, 'vosk', language)

    except Exception as e:
        logger.error(f"Error in Speech Characteristics {e}")

    finally:
        for df in df_list:
            df.loc[0] = np.nan if df.empty else df.loc[0]

    return df_list<|MERGE_RESOLUTION|>--- conflicted
+++ resolved
@@ -86,30 +86,25 @@
 def filter_transcribe(json_conf, measures):
     """
     ------------------------------------------------------------------------------------------------------
+
     This function extracts the text and filters the JSON data for Amazon Transcribe json response objects.
     Also, it filters the JSON data based on the speaker label if provided.
+
     Parameters:
     ...........
     json_conf: dict
         aws transcribe json response.
     measures: dict
         A dictionary containing the names of the columns in the output dataframes.
+
     Returns:
     ...........
     filter_json: list
         The filtered JSON object containing
         only the relevant data for processing.
-<<<<<<< HEAD
     utterances: pd.DataFrame
         The utterances extracted from the JSON object.
-=======
-    text_list: list
-        List of transcribed text.
-         split into words, turns, and full text.
-    text_indices: list
-        List of indices for text_list
-         split into turns and unfiltered turns.
->>>>>>> 74109847
+
     ------------------------------------------------------------------------------------------------------
     """
     item_data = json_conf["results"]["items"]
@@ -117,31 +112,9 @@
     for i, item in enumerate(item_data): # create_index_column
         item[measures["old_index"]] = i
 
-<<<<<<< HEAD
     utterances = cutil.create_turns_aws(item_data, measures)
 
     filter_json = cutil.filter_json_transcribe_aws(item_data, measures)
-=======
-    # extract text
-    text = " ".join([item["alternatives"][0]["content"] for item in item_data if "alternatives" in item])
-
-    if speaker_label is not None:
-        turns_idxs, turns = cutil.filter_speaker_aws(item_data, min_turn_length, speaker_label)
-        turns_idxs2, _ = cutil.filter_speaker_aws(item_data, 1, speaker_label)
-
-        text = " ".join(turns)
-        
-    else:
-        turns_idxs, turns_idxs2, turns = [], [], []
-
-    filter_json = cutil.filter_json_transcribe_aws(item_data, speaker_label, measures)
-    words = [word["alternatives"][0]["content"] for word in filter_json]
-
-    text_list = [words, turns, text]
-    text_indices = [turns_idxs, turns_idxs2]
-
-    return filter_json, text_list, text_indices
->>>>>>> 74109847
 
     return filter_json, utterances
 
@@ -169,19 +142,9 @@
     filter_json: list
         The filtered JSON object containing
         only the relevant data for processing.
-<<<<<<< HEAD
     utterances: pd.DataFrame
         The utterances extracted from the JSON object.
         
-=======
-    text_list: list
-        List of transcribed text.
-            split into words, phrases, turns, and full text.
-    text_indices: list
-        List of indices for turns
-            split into turns and unfiltered turns.
-
->>>>>>> 74109847
     Raises:
     ...........
     ValueError: If the speaker label is not found in the json response object.
@@ -191,28 +154,9 @@
     item_data = json_conf["segments"]
 
     item_data = cutil.create_index_column(item_data, measures)
-<<<<<<< HEAD
     utterances = cutil.create_turns_whisper(item_data, measures)
     
     filter_json = cutil.filter_json_transcribe(item_data, measures)
-=======
-    if speaker_label is not None:    
-        turns_idxs, turns = cutil.filter_turns(item_data, speaker_label, measures, min_turn_length)
-        turns_idxs2, _ = cutil.filter_turns(item_data, speaker_label, measures, 1)
-        
-        text = " ".join(turns)
-    else:
-        turns_idxs, turns_idxs2, turns = [], [], []
-    
-    # filter json to only include items with start_time and end_time
-    filter_json = cutil.filter_json_transcribe(item_data, speaker_label, measures)
-    words = [value["word"] for value in filter_json]
-    
-    text_list = [words, turns, text]
-    text_indices = [turns_idxs, turns_idxs2]
-
-    return filter_json, text_list, text_indices
->>>>>>> 74109847
 
     return filter_json, utterances
 
@@ -350,12 +294,7 @@
         info = filter_transcribe(json_conf, measures)
 
     else:
-<<<<<<< HEAD
         info = filter_vosk(json_conf, measures)
-=======
-        words, text = filter_vosk(json_conf, measures)
-        info = (json_conf, [words, [], text], [[], []])
->>>>>>> 74109847
 
     if len(info[0]) > 0 and len(info[1]) > 0:
         df_list = cutil.process_language_feature(df_list, info, speaker_label, min_turn_length, language, get_time_columns(source), measures)
