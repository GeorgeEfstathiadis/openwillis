# author:    Vijay Yadav
# website:   http://www.bklynhlth.com

# import the required packages

import pandas as pd
import numpy as np
import re
import string
import logging

import nltk
from vaderSentiment.vaderSentiment import SentimentIntensityAnalyzer
from lexicalrichness import LexicalRichness
from transformers import BertTokenizer, BertModel, BertForMaskedLM
from sentence_transformers import SentenceTransformer
from sklearn.metrics.pairwise import cosine_similarity
import torch

logging.basicConfig(level=logging.INFO)
logger = logging.getLogger()
# Suppress warnings from transformers
logging.getLogger("transformers").setLevel(logging.ERROR)

# NLTK Tag list
TAG_DICT = {"PRP": "Pronoun", "PRP$": "Pronoun", "VB": "Verb", "VBD": "Verb", "VBG": "Verb", "VBN": "Verb", "VBP": "Verb", 
            "VBZ": "Verb", "JJ": "Adjective", "JJR": "Adjective", "JJS": "Adjective", "NN": "Noun", "NNP": "Noun", "NNS": "Noun",
            "RB": "Adverb", "RBR": "Adverb", "RBS": "Adverb", "DT": "Determiner"}
FIRST_PERSON_PRONOUNS = ["I", "me", "my", "mine", "myself"]

def create_empty_dataframes(measures):
    """
    ------------------------------------------------------------------------------------------------------

    Creating empty measures dataframes

    Parameters:
    ...........
    measures: dict
        A dictionary containing the names of the columns in the output dataframes.

    Returns:
    ...........
    tuple: pandas dataframe
        An empty dataframe for word, turn and summary measures

    ------------------------------------------------------------------------------------------------------
    """

    word_df = pd.DataFrame(columns=[measures["word_pause"], measures["num_syllables"], measures["part_of_speech"],
                                    measures["first_person"], measures["verb_tense"],
                                    measures["word_coherence"], measures["word_coherence_5"], measures["word_coherence_10"],
                                    measures["word_coherence_variability_2"], measures["word_coherence_variability_3"],
                                    measures["word_coherence_variability_4"], measures["word_coherence_variability_5"],
                                    measures["word_coherence_variability_6"], measures["word_coherence_variability_7"],
                                    measures["word_coherence_variability_8"], measures["word_coherence_variability_9"],
                                    measures["word_coherence_variability_10"]
                                    ])
    turn_df = pd.DataFrame(columns=[measures["turn_pause"], measures["turn_minutes"], measures["turn_words"], 
                                    measures["word_rate"], measures["syllable_rate"], measures["speech_percentage"], 
                                    measures["pause_meandur"], measures["pause_var"], measures["pos"], measures["neg"], 
                                    measures["neu"], measures["compound"], measures["speech_mattr"],
                                    measures["first_person_percentage"], measures["first_person_sentiment_positive"], measures["first_person_sentiment_negative"],
                                    measures["word_repeat_percentage"], measures["phrase_repeat_percentage"],
                                    measures["sentence_tangeniality1"], measures["sentence_tangeniality2"],
                                    measures["turn_to_turn_tangeniality"], measures["perplexity"],
                                    measures["interrupt_flag"]])

    summ_df = pd.DataFrame(
        columns=[measures["file_length"], measures["speech_minutes"], measures["speech_words"], measures["word_rate"],
                measures["syllable_rate"], measures["word_pause_mean"], measures["word_pause_var"], 
                measures["speech_percentage"], measures["pos"], measures["neg"], measures["neu"], measures["compound"], 
                measures["speech_mattr"], measures["first_person_percentage"], measures["first_person_sentiment_positive"],
                measures["first_person_sentiment_negative"], measures["first_person_sentiment_overall"],
                measures["word_repeat_percentage"], measures["phrase_repeat_percentage"],
                measures["word_coherence_mean"], measures["word_coherence_var"],
                measures["word_coherence_5_mean"], measures["word_coherence_5_var"],
                measures["word_coherence_10_mean"], measures["word_coherence_10_var"],
                measures["word_coherence_variability_2_mean"], measures["word_coherence_variability_2_var"],
                measures["word_coherence_variability_3_mean"], measures["word_coherence_variability_3_var"],
                measures["word_coherence_variability_4_mean"], measures["word_coherence_variability_4_var"],
                measures["word_coherence_variability_5_mean"], measures["word_coherence_variability_5_var"],
                measures["word_coherence_variability_6_mean"], measures["word_coherence_variability_6_var"],
                measures["word_coherence_variability_7_mean"], measures["word_coherence_variability_7_var"],
                measures["word_coherence_variability_8_mean"], measures["word_coherence_variability_8_var"],
                measures["word_coherence_variability_9_mean"], measures["word_coherence_variability_9_var"],
                measures["word_coherence_variability_10_mean"], measures["word_coherence_variability_10_var"],
                measures["num_turns"], measures["num_one_word_turns"], measures["turn_minutes_mean"],
                measures["turn_words_mean"], measures["turn_pause_mean"], measures["speaker_percentage"], 
                measures["sentence_tangeniality1_mean"], measures["sentence_tangeniality1_var"],
                measures["sentence_tangeniality2_mean"], measures["sentence_tangeniality2_var"],
                measures["turn_to_turn_tangeniality_mean"], measures["turn_to_turn_tangeniality_var"],
                measures["turn_to_turn_tangeniality_slope"], measures["perplexity_mean"], measures["perplexity_var"],
                measures["num_interrupts"]])

    return word_df, turn_df, summ_df

def create_index_column(item_data, measures):
    """
    This function creates an index column in the JSON response object.

    Parameters:
    item_data: dict
        JSON response object.
    measures: dict
        A dictionary containing the names of the columns in the output dataframes.

    Returns:
    item_data: dict
        The updated JSON response object.
    """
    index = 0
    for item in item_data:
        
        for word in item.get("words", []):
            word[measures["old_index"]] = index
            index += 1

    return item_data

def download_nltk_resources():
    """
    ------------------------------------------------------------------------------------------------------

    This function downloads the
     required NLTK resources for processing text data.

    ------------------------------------------------------------------------------------------------------
    """
    try:
        nltk.data.find("tokenizers/punkt")
    except LookupError:
        nltk.download("punkt")

    try:
        nltk.data.find("taggers/averaged_perceptron_tagger")
    except LookupError:
        nltk.download("averaged_perceptron_tagger")
        
def create_turns_aws(item_data, measures):
    """
    ------------------------------------------------------------------------------------------------------

    This function creates a dataframe of turns from the JSON response object for AWS.

    Parameters:
    ...........
    item_data: dict
        JSON response object.
    measures: dict
        A dictionary containing the names of the columns in the output dataframes.

    Returns:
    ...........
    utterances: pandas dataframe
        A dataframe containing the turns extracted from the JSON object,
            along with word, phrase and utterance indices and texts.

    ------------------------------------------------------------------------------------------------------
    """

    utterances, current_utterance, utterance_texts = [], [], []
    current_words, words_texts = [], []
    current_speaker = None
    utterance_id = 0

    for item in item_data:
        # Check if the item is a continuation of the current speaker's turn
        if item['speaker_label'] == current_speaker:
            current_utterance.append(utterance_id)
            utterance_texts.append(item['alternatives'][0]['content'])
            if 'start_time' in item and 'end_time' in item:
                current_words.append(utterance_id)
                words_texts.append(item['alternatives'][0]['content'])
        else:
            # If not, save the current utterance (if any) and start a new one
            if current_utterance:
                # split utterance into phrases
                phrases = nltk.tokenize.sent_tokenize(' '.join(utterance_texts))
                phrases_idxs = []

                start_idx = current_utterance[0]
                for phrase in phrases:
                    end_idx = start_idx + len(phrase.split()) - 1
                    phrases_idxs.append((start_idx, end_idx))
                    start_idx = end_idx + 1

                utterances.append({
                    measures['utterance_ids']: (current_utterance[0], current_utterance[-1]),
                    measures['utterance_text']: ' '.join(utterance_texts),
                    measures['phrases_ids']: phrases_idxs,
                    measures['phrases_texts']: phrases.copy(),
                    measures['words_ids']: current_words.copy(),
                    measures['words_texts']: words_texts.copy(),
                    measures['speaker_label']: current_speaker,
                })
                current_utterance.clear()
                utterance_texts.clear()
                current_words.clear()
                words_texts.clear()
            
            current_speaker = item['speaker_label']
            current_utterance.append(utterance_id)
            utterance_texts.append(item['alternatives'][0]['content'])
            if 'start_time' in item and 'end_time' in item:
                current_words.append(utterance_id)
                words_texts.append(item['alternatives'][0]['content'])
        
        utterance_id += 1

    # Don't forget to add the last utterance if the loop ends
    if current_utterance:
        phrases = nltk.tokenize.sent_tokenize(' '.join(utterance_texts))
        phrases_idxs = []

        start_idx = current_utterance[0]
        for phrase in phrases:
            end_idx = start_idx + len(phrase.split()) - 1
            phrases_idxs.append((start_idx, end_idx))
            start_idx = end_idx + 1

        utterances.append({
            measures['utterance_ids']: (current_utterance[0], current_utterance[-1]),
            measures['utterance_text']: ' '.join(utterance_texts),
            measures['phrases_ids']: phrases_idxs,
            measures['phrases_texts']: phrases.copy(),
            measures['words_ids']: current_words.copy(),
            measures['words_texts']: words_texts.copy(),
            measures['speaker_label']: current_speaker,
        })

    return pd.DataFrame(utterances)

def filter_json_transcribe_aws(item_data, measures):
    """
    ------------------------------------------------------------------------------------------------------

    This function filters the JSON response object to only include items with start_time and end_time.

    Parameters:
    ...........
    item_data: dict
        JSON response object.
    measures: dict
        A dictionary containing the names of the columns in the output dataframes.

    Returns:
    ...........
    filter_json: list
        The updated JSON response object.

    ------------------------------------------------------------------------------------------------------
    """
    filter_json = [item for item in item_data if "start_time" in item and "end_time" in item]
    filter_json = pause_calculation(filter_json, measures, ['start_time', 'end_time'])

    return filter_json

def create_turns_whisper(item_data, measures):
    """
    ------------------------------------------------------------------------------------------------------

    This function creates a dataframe of turns from the JSON response object for Whisper.

    Parameters:
    ...........
    item_data: dict
        JSON response object.
    measures: dict
        A dictionary containing the names of the columns in the output dataframes.

    Returns:
    ...........
    utterances: pandas dataframe
        A dataframe containing the turns extracted from the JSON object,
            along with word, phrase and utterance indices and texts.

    ------------------------------------------------------------------------------------------------------
    """

    data = []
    current_speaker = None
    aggregated_text = ""
    aggregated_ids = []
    word_ids, word_texts = [], []
    phrase_ids, phrase_texts = [], []

    for item in item_data:
        if item['speaker'] == current_speaker:
            idxs = [word[measures["old_index"]] for word in item['words']]
            # Continue aggregating text and ids for the current speaker
            aggregated_text += " " + item['text']
            aggregated_ids.extend(idxs)

            word_ids.extend(idxs)
            word_texts.extend([word['word'] for word in item['words']])

            phrase_ids.append((idxs[0], idxs[-1]))
            phrase_texts.append(item['text'])

        else:
            # If the speaker changes, save the current aggregation (if it exists) and start new aggregation
            if aggregated_ids:  # Check to ensure it's not the first item
                data.append({
                    measures['utterance_ids']: (aggregated_ids[0], aggregated_ids[-1]),
                    measures['utterance_text']: aggregated_text.strip(),
                    measures['phrases_ids']: phrase_ids,
                    measures['phrases_texts']: phrase_texts,
                    measures['words_ids']: word_ids,
                    measures['words_texts']: word_texts,
                    measures['speaker_label']: current_speaker
                })
            
            # Reset aggregation for the new speaker
            current_speaker = item['speaker']
            aggregated_text = item['text']
            aggregated_ids = [word[measures["old_index"]] for word in item['words']]

            word_ids = [word[measures["old_index"]] for word in item['words']]
            word_texts = [word['word'] for word in item['words']]

            phrase_ids = [(word_ids[0], word_ids[-1])]
            phrase_texts = [item['text']]
    
    # Don't forget to add the last aggregated utterance
    if aggregated_ids:
        data.append({
            measures['utterance_ids']: (aggregated_ids[0], aggregated_ids[-1]),
            measures['utterance_text']: aggregated_text.strip(),
            measures['phrases_ids']: phrase_ids,
            measures['phrases_texts']: phrase_texts,
            measures['words_ids']: word_ids,
            measures['words_texts']: word_texts,
            measures['speaker_label']: current_speaker
        })

    return pd.DataFrame(data)

def pause_calculation(filter_json, measures, time_index):
    """
    ------------------------------------------------------------------------------------------------------

    This function calculates the pause duration between each item.

    Parameters:
    ...........
    filter_json: list
        JSON response object.
    measures: dict
        A dictionary containing the names of the columns in the output dataframes.

    Returns:
    ...........
    filter_json: list
        The updated JSON response object.

    ------------------------------------------------------------------------------------------------------
    """
    for i, item in enumerate(filter_json):
        if i > 0:
            item[measures["pause"]] = float(item[time_index[0]]) - float(filter_json[i - 1][time_index[1]])
        
        else:
            item[measures["pause"]] = np.nan
    return filter_json

def filter_json_transcribe(item_data, measures):
    """
    ------------------------------------------------------------------------------------------------------

    This function filters the JSON response object to only include items with start and end time.

    Parameters:
    ...........
    item_data: dict
        JSON response object.
    measures: dict
        A dictionary containing the names of the columns in the output dataframes.

    Returns:
    ...........
    filter_json: list
        The updated JSON response object.

    ------------------------------------------------------------------------------------------------------
    """
    item_data2 = []
    for item in item_data:
        try:
            if "speaker" in item:
                speaker = item["speaker"]
            else:
                speaker = ""
            words = item["words"]
            
            for j, w in enumerate(words):# update speaker labels
                words[j]["speaker"] = speaker
            
            item_data2 += words
        except Exception as e:
            logger.error(f"Failed to filter word: {e}")
    
    filter_json = [item for item in item_data2 if "start" in item and "end" in item]
    filter_json = pause_calculation(filter_json, measures, ['start', 'end'])

    return filter_json

def get_num_of_syllables(text):
    """
    ------------------------------------------------------------------------------------------------------

    This function calculates the number of syllables in the input text.

    Parameters:
    ...........
    text: str
        The input text.

    Returns:
    ...........
    syllable_count: int
        The number of syllables in the input text.

    ---------------------------------------------------------------------------------------
    """

    syllable_tokenizer = nltk.tokenize.SyllableTokenizer()
    punctuation = "!\"#$%&()*+,-./:;<=>?@[\]^_`{|}~" # remove punctuation
    
    syllables = [syllable_tokenizer.tokenize(token) for token in nltk.word_tokenize(text) if token not in punctuation]
    syllable_count = sum([len(token) for token in syllables])

    return syllable_count

def get_pause_feature_word(word_df, df_diff, word_list, turn_index, measures):
    """
    ------------------------------------------------------------------------------------------------------

    This function calculates various pause-related speech characteristic
        features at the word level and adds them to the output dataframe word_df.

    Parameters:
    ...........
    word_df: pandas dataframe
        A dataframe containing word summary information
    df_diff: pandas dataframe
        A dataframe containing the word-level information
            from the JSON response.
    word_list: list
        List of transcribed text at the word level.
    turn_index: list
        A list containing the indices of the first and last word
    measures: dict
        A dictionary containing the names of the columns in the output dataframes.

    Returns:
    ...........
    word_df: pandas dataframe
        The updated word_df dataframe.

    ------------------------------------------------------------------------------------------------------
    """
    turn_starts = [pindex[0] for pindex in turn_index]
    word_df[measures["word_pause"]] = df_diff[measures["pause"]].where(~df_diff[measures["old_index"]].isin(turn_starts), np.nan)
    
    word_df[measures["num_syllables"]] = [get_num_of_syllables(word) for word in word_list]
    return word_df

def process_pause_feature(df_diff, df, text_level, index_list, time_index, level_name, measures, language):
    """
    ------------------------------------------------------------------------------------------------------

    This function calculates various pause-related speech
     characteristic features at the turn
     level and adds them to the output dataframe df.

    Parameters:
    ...........
    df_diff: pandas dataframe
        A dataframe containing the word-level information from the JSON response.
    df: pandas dataframe
        A dataframe containing turn summary information
    text_level: list
        List of transcribed text at the turn level.
    index_list: list
        A list containing the indices of the first and last word in each turn.
    time_index: list
        A list containing the names of the columns in json that contain
         the start and end times of each word.
    level_name: str
        The name of the level being analyzed turn.
    measures: dict
        A dictionary containing the names of the columns in the output dataframes.

    Returns:
    ...........
    df: pandas dataframe
        The updated df dataframe.

    ------------------------------------------------------------------------------------------------------
    """

    if level_name not in [measures["turn"]]:
        logger.error(f"level_name must be turn")
        return df

    for j, index in enumerate(index_list):
        try:
            
            rng = range(index[0], index[1] + 1)
            level_json = df_diff[df_diff[measures["old_index"]].isin(rng)]
            
            pauses = level_json[measures["pause"]].values[1:]
            level_min_val = (float(level_json.iloc[-1][time_index[1]]) - float(level_json.iloc[0][time_index[0]])) / 60
            
            df.loc[j, measures[f"{level_name}_minutes"]] = level_min_val
            df.loc[j, measures[f"{level_name}_words"]] = len(level_json)

            if len(pauses) == 1:
                df.loc[j, measures["pause_var"]] = 0
                df.loc[j, measures["pause_meandur"]] = np.mean(pauses)

            elif len(pauses) > 1:
                df.loc[j, measures["pause_var"]] = np.var(pauses)
                df.loc[j, measures["pause_meandur"]] = np.mean(pauses)

            if df.loc[j, measures[f"{level_name}_minutes"]] > 0:
                speech_pct_val = 100 * (1 - np.sum(pauses) / (60 * df.loc[j, measures[f"{level_name}_minutes"]]))
                df.loc[j, measures["speech_percentage"]] = speech_pct_val

                if language in measures["english_langs"]:
                    syllable_rate = (get_num_of_syllables(text_level[j]) / df.loc[j, measures[f"{level_name}_minutes"]])
                    df.loc[j, measures["syllable_rate"]] = syllable_rate
                
                word_rate_val = (df.loc[j, measures[f"{level_name}_words"]] / df.loc[j, measures[f"{level_name}_minutes"]])
                df.loc[j, measures["word_rate"]] = word_rate_val
                
        except Exception as e:
            logger.error(f"Error in pause feature calculation for {level_name} {j}: {e}")
            continue

    return df

def get_pause_feature_turn(turn_df, df_diff, turn_list, turn_index, time_index, measures, language):
    """
    ------------------------------------------------------------------------------------------------------

    This function calculates various pause-related speech characteristic
        features at the turn level and adds them to the output dataframe turn_df.

    Parameters:
    ...........
    turn_df: pandas dataframe
        A dataframe containing turn summary information
    df_diff: pandas dataframe
        A dataframe containing the word-level information
            from the JSON response.
    turn_list: list
        List of transcribed text at the turn level.
    turn_index: list
        A list containing the indices of the first and last word
            in each turn.
    time_index: list
        A list containing the names of the columns in json that contain
            the start and end times of each word.
    measures: dict
        A dictionary containing the names of the columns in the output dataframes.

    Returns:
    ...........
    turn_df: pandas dataframe
        The updated turn_df dataframe.

    ------------------------------------------------------------------------------------------------------
    """
    turn_starts = [uindex[0] for uindex in turn_index]
    df_diff_turn = df_diff[df_diff[measures["old_index"]].isin(turn_starts)]

    turn_df[measures["turn_pause"]] = df_diff_turn[measures["pause"]]
    turn_df[measures["interrupt_flag"]] = False
    
    negative_pause = turn_df[measures["turn_pause"]] <= 0
    turn_df.loc[negative_pause, measures["turn_pause"]] = 0
    
    turn_df.loc[negative_pause, measures["interrupt_flag"]] = True
    turn_df = turn_df.reset_index(drop=True)

    turn_df = process_pause_feature(df_diff, turn_df, turn_list, turn_index, time_index, measures["turn"], measures, language)
    return turn_df

def update_summ_df(df_diff, summ_df, full_text, time_index, word_df, turn_df, measures):
    """
    ------------------------------------------------------------------------------------------------------

    This function calculates various pause-related speech characteristic
     features at the file level and adds them to the output dataframe summ_df.

    Parameters:
    ...........
    df_diff: pandas dataframe
        A dataframe containing the word-level information
         from the JSON response.
    summ_df: pandas dataframe
        A dataframe containing the speech characteristics of the input text.
    time_index: list
        A list containing the names of the columns in json
         that contain the start and end times of each word.
    word_df: pandas dataframe
        A dataframe containing word summary information
    turn_df: pandas dataframe
        A dataframe containing turn summary information
    measures: dict
        A dictionary containing the names of the columns in the output dataframes.

    Returns:
    ...........
    summ_df: pandas dataframe
        The updated summ_df dataframe.

    ------------------------------------------------------------------------------------------------------
    """
    if len(turn_df) > 0:
        speech_minutes = turn_df[measures["turn_minutes"]].sum()
        speech_words = turn_df[measures["turn_words"]].sum()
    else:
        speech_minutes = (float(df_diff.iloc[-1][time_index[1]]) - float(df_diff.iloc[0][time_index[0]])) / 60
        speech_words = len(df_diff)

    summ_df[measures["speech_minutes"]] = [speech_minutes]    
    summ_df[measures["speech_words"]] = [speech_words]

    if speech_minutes > 0:
        
        summ_df[measures["word_rate"]] = (summ_df[measures["speech_words"]] / summ_df[measures["speech_minutes"]])
        summ_df[measures["syllable_rate"]] = (get_num_of_syllables(full_text) / summ_df[measures["speech_minutes"]])
        summ_df[measures["speech_percentage"]] = 100 * (summ_df[measures["speech_minutes"]] / summ_df[measures["file_length"]])

    if len(word_df[measures["word_pause"]]) > 1:
        summ_df[measures["word_pause_mean"]] = word_df[measures["word_pause"]].mean(skipna=True)
        summ_df[measures["word_pause_var"]] = word_df[measures["word_pause"]].var(skipna=True)
    
    if len(turn_df) > 0:
        summ_df[measures["num_turns"]] = len(turn_df)
        summ_df[measures["turn_minutes_mean"]] = turn_df[measures["turn_minutes"]].mean(skipna=True)
        
        summ_df[measures["turn_words_mean"]] = turn_df[measures["turn_words"]].mean(skipna=True)
        summ_df[measures["turn_pause_mean"]] = turn_df[measures["turn_pause"]].mean(skipna=True)
        
        summ_df[measures["num_one_word_turns"]] = len(turn_df[turn_df[measures["turn_words"]] == 1])
        summ_df[measures["num_interrupts"]] = len(turn_df[turn_df[measures["interrupt_flag"]]==True])

    return summ_df

def get_pause_feature(json_conf, df_list, text_list, text_indices, measures, time_index, language):
    """
    ------------------------------------------------------------------------------------------------------

    This function calculates various pause-related
     speech characteristic features

    Parameters:
    ...........
    json_conf: list
        JSON response object.
    df_list: list
        List of pandas dataframes: word_df, turn_df, summ_df
    text_list: list
        List of transcribed text: split into words, turns, and full text.
    text_indices: list
        List of indices for text_list.
    measures: dict
        A dictionary containing the names of the columns in the output dataframes.
    time_index: list
        timepoint index (start/end)
    language: str
        Language of the transcribed text.

    Returns:
    ...........
    df_feature: list
        List of updated pandas dataframes (word_df, turn_df and summ_df)

    ------------------------------------------------------------------------------------------------------
    """
    if len(json_conf) <= 0:
        return df_list

    turn_index, turn_index2 = text_indices

    word_df, turn_df, summ_df = df_list
    word_list, turn_list, full_text = text_list
    df_diff = pd.DataFrame(json_conf)

    # Calculate the pause time between; each word and add the results to pause_list
    if measures["pause"] not in df_diff.columns:
        df_diff[measures["pause"]] = df_diff[time_index[0]].astype(float) - df_diff[time_index[1]].astype(float).shift(1)

    # word-level analysis
    word_df = get_pause_feature_word(word_df, df_diff, word_list, turn_index2, measures)

    # turn-level analysis
    if len(turn_index) > 0:
        turn_df = get_pause_feature_turn(turn_df, df_diff, turn_list, turn_index, time_index, measures, language)

    # file-level analysis
    summ_df = update_summ_df(df_diff, summ_df, full_text, time_index, word_df, turn_df, measures)
    df_feature = [word_df, turn_df, summ_df]
    return df_feature

def get_mattr(text):
    """
    ------------------------------------------------------------------------------------------------------
    This function calculates the Moving Average Type-Token Ratio (MATTR)
     of the input text using the
     LexicalRichness library.

    Parameters:
    ...........
    text : str
        The input text to be analyzed.

    Returns:
    ...........
    mattr : float
        The calculated MATTR value.

    ------------------------------------------------------------------------------------------------------
    """
    word = nltk.word_tokenize(text)
    filter_punc = list(value for value in word if value not in [".", "!", "?"])
    filter_punc = " ".join(filter_punc)
    mattr = np.nan

    lex_richness = LexicalRichness(filter_punc)
    if lex_richness.words > 0:
        mattr = lex_richness.mattr(window_size=lex_richness.words)

    return mattr

def get_tag(word_df, word_list, measures):
    """
    ------------------------------------------------------------------------------------------------------

    This function performs part-of-speech
     tagging on the input text using NLTK, and returns
     word-level part-of-speech tags.

    Parameters:
    ...........
    word_df: pandas dataframe
        A dataframe containing word summary information.
    word_list: list
        List of transcribed text at the word level.
    measures: dict
        A dictionary containing the names of the columns in the output dataframes.

    Returns:
    ...........
    word_df: pandas dataframe
        The updated word_df dataframe.

    ------------------------------------------------------------------------------------------------------
    """
    tag_list = nltk.pos_tag(word_list)
    
    tag_list_pos = [TAG_DICT[tag[1]] if tag[1] in TAG_DICT.keys() else "Other" for tag in tag_list]
    word_df[measures["part_of_speech"]] = tag_list_pos

    word_df[measures["first_person"]] = [word in FIRST_PERSON_PRONOUNS for word in word_list]
    # make non pronouns None
    word_df[measures["first_person"]] = word_df[measures["first_person"]].where(word_df[measures["part_of_speech"]] == "Pronoun", None)

    present_tense = ["VBP", "VBZ"]
    past_tense = ["VBD", "VBN"]
    tag_list_verb = ["Present" if tag[1] in present_tense else "Past" if tag[1] in past_tense else "Other" for tag in tag_list]
    word_df[measures["verb_tense"]] = tag_list_verb
    # make non verbs None
    word_df[measures["verb_tense"]] = word_df[measures["verb_tense"]].where(word_df[measures["part_of_speech"]] == "Verb", None)

    return word_df

def calculate_first_person_sentiment(df, measures):
    """
    ------------------------------------------------------------------------------------------------------

    This function calculates a measure of the influence of sentiment on the use of first person pronouns.

    Parameters:
    ...........
    df: pandas dataframe
        A dataframe containing summary information.
    measures: dict
        A dictionary containing the names of the columns in the output dataframes.

    Returns:
    ...........
    res1: list
        A list containing the calculated measure of the influence of positive sentiment on the use of first person pronouns.
    res2: list
        A list containing the calculated measure of the influence of negative sentiment on the use of first person pronouns.

    ------------------------------------------------------------------------------------------------------
    """
    
    res1 = []
    res2 = []
    for i in range(len(df)):
        perc = df.loc[i, measures["first_person_percentage"]]
        pos = df.loc[i, measures["pos"]]
        neg = df.loc[i, measures["neg"]]

        if perc is np.nan:
            res1.append(np.nan)
            res2.append(np.nan)
            continue

        res1.append((100-perc)*pos)
        res2.append(perc*neg)

    return res1, res2

def calculate_first_person_percentage(text):
    """
    ------------------------------------------------------------------------------------------------------

    This function calculates the percentage of first person pronouns in the input text.

    Parameters:
    ...........
    text: str
        The input text to be analyzed.

    Returns:
    ...........
    float
        The calculated percentage of first person pronouns in the input text.

    ------------------------------------------------------------------------------------------------------
    """

    words = nltk.word_tokenize(text)
    tags = nltk.pos_tag(words)
    # filter out non pronouns
    pronouns = [tag[0] for tag in tags if tag[1] == "PRP" or tag[1] == "PRP$"]
    if len(pronouns) == 0:
        return np.nan

    first_person_pronouns = len([word for word in pronouns if word in FIRST_PERSON_PRONOUNS])
    return (first_person_pronouns / len(pronouns)) * 100

def get_first_person_turn(turn_df, turn_list, measures):
    """
    ------------------------------------------------------------------------------------------------------

    This function calculates measures related to the first person pronouns in each turn.
     Specifically, it calculates the percentage of first person pronouns in each turn,
     and the influence of sentiment on the use of first person pronouns.

    Parameters:
    ...........
    turn_df: pandas dataframe
        A dataframe containing turn summary information.
    turn_list: list
        List of transcribed text at the turn level.

    Returns:
    ...........
    turn_df: pandas dataframe
        The updated turn_df dataframe.

    ------------------------------------------------------------------------------------------------------
    """
    first_person_percentages = [calculate_first_person_percentage(turn) for turn in turn_list]

    turn_df[measures["first_person_percentage"]] = first_person_percentages

    first_pos, first_neg = calculate_first_person_sentiment(turn_df, measures)

    turn_df[measures["first_person_sentiment_positive"]] = first_pos
    turn_df[measures["first_person_sentiment_negative"]] = first_neg

    return turn_df

def get_first_person_summ(summ_df, turn_df, full_text, measures):
    """
    ------------------------------------------------------------------------------------------------------

    This function calculates measures related to the first person pronouns in the transcript.

    Parameters:
    ...........
    summ_df: pandas dataframe
        A dataframe containing summary information.
    turn_df: pandas dataframe
        A dataframe containing turn summary information.
    full_text: str
        The full transcribed text.
    measures: dict
        A dictionary containing the names of the columns in the output dataframes.

    Returns:
    ...........
    summ_df: pandas dataframe
        The updated summ_df dataframe.

    ------------------------------------------------------------------------------------------------------
    """

    summ_df[measures["first_person_percentage"]] = calculate_first_person_percentage(full_text)

    if len(turn_df) > 0:
        summ_df[measures["first_person_sentiment_positive"]] = turn_df[measures["first_person_sentiment_positive"]].mean(skipna=True)
        summ_df[measures["first_person_sentiment_negative"]] = turn_df[measures["first_person_sentiment_negative"]].mean(skipna=True)

        first_person_sentiment = []
        for i in range(len(turn_df)):
            if turn_df.loc[i, measures["pos"]] > turn_df.loc[i, measures["neg"]]:
                first_person_sentiment.append(turn_df.loc[i, measures["first_person_sentiment_positive"]])
            else:    
                first_person_sentiment.append(turn_df.loc[i, measures["first_person_sentiment_negative"]])

        summ_df[measures["first_person_sentiment_overall"]] = np.nanmean(first_person_sentiment)
    else:
        first_pos, first_neg = calculate_first_person_sentiment(summ_df, measures)
        summ_df[measures["first_person_sentiment_positive"]] = first_pos
        summ_df[measures["first_person_sentiment_negative"]] = first_neg

        if summ_df[measures["pos"]].values[0] > summ_df[measures["neg"]].values[0]:
            summ_df[measures["first_person_sentiment_overall"]] = summ_df[measures["first_person_sentiment_positive"]].values[0]
        else:
            summ_df[measures["first_person_sentiment_overall"]] = summ_df[measures["first_person_sentiment_negative"]].values[0]

    return summ_df

def get_pos_tag(df_list, text_list, measures):
    """
    ------------------------------------------------------------------------------------------------------

    This function calculates the part-of-speech measures
        and adds them to the output dataframes

    Parameters:
    ...........
    df_list: list
        List of pandas dataframes.
    text_list: list
        List of transcribed text.
    measures: dict
        A dictionary containing the names of the columns in the output dataframes.

    Returns:
    ...........
    df_list: list
        List of updated pandas dataframes.

    ------------------------------------------------------------------------------------------------------
    """
    word_df, turn_df, summ_df = df_list
    word_list, turn_list, full_text = text_list

    word_df = get_tag(word_df, word_list, measures)

    if len(turn_list) > 0:
        turn_df = get_first_person_turn(turn_df, turn_list, measures)

    summ_df = get_first_person_summ(summ_df, turn_df, full_text, measures)

    df_list = [word_df, turn_df, summ_df]
    return df_list

def get_sentiment(df_list, text_list, measures):
    """
    ------------------------------------------------------------------------------------------------------

    This function calculates the sentiment scores of the input text using
     VADER, and adds them to the output dataframe summ_df.

    Parameters:
    ...........
    df_list: list
        List of pandas dataframes.
    text_list: list
        List of transcribed text.
    measures: dict
        A dictionary containing the names of the columns in the output dataframes.

    Returns:
    ...........
    df_list: list
        List of updated pandas dataframes.

    ------------------------------------------------------------------------------------------------------
    """
    word_df, turn_df, summ_df = df_list
    word_list, turn_list, full_text = text_list

    sentiment = SentimentIntensityAnalyzer()
    cols = [measures["neg"], measures["neu"], measures["pos"], measures["compound"], measures["speech_mattr"]]

    for idx, u in enumerate(turn_list):
        try:
            
            sentiment_dict = sentiment.polarity_scores(u)
            mattr = get_mattr(u)
            turn_df.loc[idx, cols] = list(sentiment_dict.values()) + [mattr]
            
        except Exception as e:
            logger.error(f"Error in sentiment analysis: {e}")
            continue
            
    sentiment_dict = sentiment.polarity_scores(full_text)
    mattr = get_mattr(full_text)

    summ_df.loc[0, cols] = list(sentiment_dict.values()) + [mattr]
    df_list = [word_df, turn_df, summ_df]
    return df_list

def calculate_repetitions(words_texts, phrases_texts):
    """
    ------------------------------------------------------------------------------------------------------

    This function calculates the percentage of repeated words and phrases in the input lists.

    Parameters:
    ...........
    words_texts: list
        List of transcribed text at the word level.
    phrases_texts: list
        List of transcribed text at the phrase level.

    Returns:
    ...........
    word_reps_perc: float
        The percentage of repeated words in the input lists.
    phrase_reps_perc: float
        The percentage of repeated phrases in the input lists.

    ------------------------------------------------------------------------------------------------------
    """
    # remove punctuation - lowercase
    words_texts = [word.translate(str.maketrans('', '', string.punctuation)).lower() for word in words_texts]
    phrases_texts = [phrase.translate(str.maketrans('', '', string.punctuation)).lower() for phrase in phrases_texts]

    # remove empty strings
    words_texts = [word for word in words_texts if word != '']
    phrases_texts = [phrase for phrase in phrases_texts if phrase != '']

    # calculate repetitions
    word_reps = len(words_texts) - len(set(words_texts))
    phrase_reps = len(phrases_texts) - len(set(phrases_texts))

    if len(phrases_texts) == 0:
        return 100*word_reps/len(words_texts), np.nan

    return 100*word_reps/len(words_texts), 100*phrase_reps/len(phrases_texts)


def get_repetitions(df_list, utterances_speaker, utterances_speaker_filtered, measures):
    """

    This function calculates the percentage of repeated words and phrases in the input text
    and adds them to the output dataframes.

    Parameters:
    ...........
    df_list: list
        List of pandas dataframes.
    utterances_speaker: pandas dataframe
        A dataframe containing the turns extracted from the JSON object for the specified speaker.
    utterances_speaker_filtered: pandas dataframe
        A dataframe containing the turns extracted from the JSON object for the specified speaker
        after filtering out turns with less than min_turn_length words.
    measures: dict
        A dictionary containing the names of the columns in the output dataframes.

    Returns:
    ...........
    df_list: list
        List of updated pandas dataframes.

    """
    
    word_df, turn_df, summ_df = df_list

    # turn-level
    if len(turn_df) > 0:
        for i in range(len(utterances_speaker_filtered)):
            row = utterances_speaker_filtered.iloc[i]
            words_texts = row[measures['words_texts']]
            phrases_texts = row[measures['phrases_texts']]

            word_reps_perc, phrase_reps_perc = calculate_repetitions(words_texts, phrases_texts)

            turn_df.loc[i, measures['word_repeat_percentage']] = word_reps_perc
            turn_df.loc[i, measures['phrase_repeat_percentage']] = phrase_reps_perc

    # summary-level
    if len(turn_df) > 0:
        summ_df[measures['word_repeat_percentage']] = turn_df[measures['word_repeat_percentage']].mean(skipna=True)
        summ_df[measures['phrase_repeat_percentage']] = turn_df[measures['phrase_repeat_percentage']].mean(skipna=True)
    else:
        words_texts = [word for words in utterances_speaker[measures['words_texts']] for word in words]
        phrases_texts = [phrase for phrases in utterances_speaker[measures['phrases_texts']] for phrase in phrases]

        word_reps_perc, phrase_reps_perc = calculate_repetitions(words_texts, phrases_texts)

        summ_df[measures['word_repeat_percentage']] = word_reps_perc
        summ_df[measures['phrase_repeat_percentage']] = phrase_reps_perc

    df_list = [word_df, turn_df, summ_df]
    return df_list

def get_word_embeddings(word_list, tokenizer, model):
    """
    ------------------------------------------------------------------------------------------------------

    This function calculates the word embeddings for the input text using BERT.

    Parameters:
    ...........
    word_list: list
        List of transcribed text at the word level.
    language: str
        Language of the transcribed text.

    Returns:
    ...........
    word_embeddings: numpy array
        The calculated word embeddings.

    ------------------------------------------------------------------------------------------------------
    """
    if len(word_list) >= 512:
        # split the text into chunks of 512 tokens
        word_list = [word_list[i:i+512] for i in range(0, len(word_list), 512)]
        word_embeddings = []
        for chunk in word_list:
            inputs = tokenizer(chunk, return_tensors='pt', padding=True)
            outputs = model(**inputs)
            word_embeddings.append(outputs.last_hidden_state.mean(1).detach().numpy())
        word_embeddings = np.concatenate(word_embeddings, axis=0)
    else:

        inputs = tokenizer(word_list, return_tensors='pt', padding=True)
        outputs = model(**inputs)
        # Average pooling of the hidden states
        word_embeddings = outputs.last_hidden_state.mean(1).detach().numpy()
    return word_embeddings

def get_word_coherence_utterance(row, tokenizer, model, measures):
    """
    ------------------------------------------------------------------------------------------------------

    This function calculates word coherence measures for a single utterance.

    Parameters:
    ...........
    row: pandas dataframe
        A dataframe containing the turns extracted from the JSON object for the specified speaker.
    tokenizer: BertTokenizer
        A tokenizer object for BERT.
    model: BertModel
        A BERT model object.
    measures: dict
        A dictionary containing the names of the columns in the output dataframes.

    Returns:
    ...........
    word_coherence: list
        A list containing the calculated semantic similarity of each word to the immediately preceding word.
    word_coherence_5: list
        A list containing the calculated semantic similarity of each word in 5-words window.
    word_coherence_10: list
        A list containing the calculated semantic similarity of each word in 10-words window.
    word_word_variability: dict
        A dictionary containing the calculated word-to-word variability at k inter-word distances.

    ------------------------------------------------------------------------------------------------------
    """
    words_texts = row[measures['words_texts']]
    word_embeddings = get_word_embeddings(words_texts, tokenizer, model)
    similarity_matrix = cosine_similarity(word_embeddings)

    # calculate semantic similarity of each word to the immediately preceding word
    if len(words_texts) > 1:
        word_coherence = [np.nan] + [similarity_matrix[j, j-1] for j in range(1, len(words_texts))]
    else:
        word_coherence = [np.nan]*len(words_texts)

    # calculate semantic similarity of each word in 5-words window
    if len(words_texts) > 5:
        word_coherence_5 = [np.nan]*2 + [np.mean(similarity_matrix[j-2:j+3, j]) for j in range(2, len(words_texts)-2)] + [np.nan]*2
    else:
        word_coherence_5 = [np.nan]*len(words_texts)

    # calculate semantic similarity of each word in 10-words window
    if len(words_texts) > 10:
        word_coherence_10 = [np.nan]*5 + [np.mean(similarity_matrix[j-5:j+6, j]) for j in range(5, len(words_texts)-5)] + [np.nan]*5
    else:
        word_coherence_10 = [np.nan]*len(words_texts)

    # calculate word-to-word variability at k inter-word distances (for k from 2 to 10)
    # indicating semantic similarity between each word and the next following word at k inter-word distance
    word_word_variability = {}
    for k in range(2, 11):
        if len(words_texts) > k:
            word_word_variability[k] = [similarity_matrix[j, j+k] for j in range(len(words_texts)-k)] + [np.nan]*k
        else:
            word_word_variability[k] = [np.nan]*len(words_texts)

    return word_coherence, word_coherence_5, word_coherence_10, word_word_variability    

def get_word_coherence_summary(word_df, summ_df, measures):
    """
    ------------------------------------------------------------------------------------------------------

    This function summarizes the word coherence measures at the summary level.

    Parameters:
    ...........
    word_df: pandas dataframe
        A dataframe containing word summary information.
    summ_df: pandas dataframe
        A dataframe containing summary information.
    measures: dict
        A dictionary containing the names of the columns in the output dataframes.

    Returns:
    ...........
    summ_df: pandas dataframe
        The updated summ_df dataframe.

    ------------------------------------------------------------------------------------------------------
    """

    summ_df[measures['word_coherence_mean']] = word_df[measures['word_coherence']].mean(skipna=True)
    summ_df[measures['word_coherence_var']] = word_df[measures['word_coherence']].var(skipna=True)
    summ_df[measures['word_coherence_5_mean']] = word_df[measures['word_coherence_5']].mean(skipna=True)
    summ_df[measures['word_coherence_5_var']] = word_df[measures['word_coherence_5']].var(skipna=True)
    summ_df[measures['word_coherence_10_mean']] = word_df[measures['word_coherence_10']].mean(skipna=True)
    summ_df[measures['word_coherence_10_var']] = word_df[measures['word_coherence_10']].var(skipna=True)
    for k in range(2, 11):
        summ_df[measures[f'word_coherence_variability_{k}_mean']] = word_df[measures[f'word_coherence_variability_{k}']].mean(skipna=True)
        summ_df[measures[f'word_coherence_variability_{k}_var']] = word_df[measures[f'word_coherence_variability_{k}']].var(skipna=True)

    return summ_df

def get_word_coherence(df_list, utterances_speaker, language, measures):
    """
    ------------------------------------------------------------------------------------------------------

    This function calculates word coherence measures

    Parameters:
    ...........
    df_list: list
        List of pandas dataframes.
    utterances_speaker: pandas dataframe
        A dataframe containing the turns extracted from the JSON object for the specified speaker.
    language: str
        Language of the transcribed text.
    measures: dict
        A dictionary containing the names of the columns in the output dataframes.

    Returns:
    ...........
    df_list: list
        List of updated pandas dataframes.

    ------------------------------------------------------------------------------------------------------
    """
    word_df, turn_df, summ_df = df_list

    # model init
    if language in measures["english_langs"]:
        tokenizer = BertTokenizer.from_pretrained('bert-base-uncased')
        model = BertModel.from_pretrained('bert-base-uncased')
    elif language in measures["supported_langs_bert"]:
        tokenizer = BertTokenizer.from_pretrained('bert-base-multilingual-uncased')
        model = BertModel.from_pretrained('bert-base-multilingual-uncased')
    else:
        logger.error(f"Language {language} not supported for word coherence analysis")
        return df_list


    # word-level
    word_coherence_list = []
    word_coherence_5_list = []
    word_coherence_10_list = []
    word_coherence_variability = {
        x: [] for x in range(2, 11)
    }
    for i in range(len(utterances_speaker)):
        row = utterances_speaker.iloc[i]

        word_coherence, word_coherence_5, word_coherence_10, word_word_variability = get_word_coherence_utterance(row, tokenizer, model, measures)

        word_coherence_list += word_coherence
        word_coherence_5_list += word_coherence_5
        word_coherence_10_list += word_coherence_10
        for k in range(2, 11):
            word_coherence_variability[k] += word_word_variability[k]
    
    word_df[measures['word_coherence']] = word_coherence_list
    word_df[measures['word_coherence_5']] = word_coherence_5_list
    word_df[measures['word_coherence_10']] = word_coherence_10_list
    for k in range(2, 11):
        word_df[measures[f'word_coherence_variability_{k}']] = word_coherence_variability[k]

    # summary-level
    summ_df = get_word_coherence_summary(word_df, summ_df, measures)

    df_list = [word_df, turn_df, summ_df]
    return df_list

def calculate_perplexity(text, model, tokenizer):
    """
    ------------------------------------------------------------------------------------------------------

    This function calculates the pseudo-perplexity of the input text using BERT.

    Parameters:
    ...........
    text: str
        The input text to be analyzed.
    model: BertForMaskedLM
        A BERT model.
    tokenizer: BertTokenizer
        A BERT tokenizer.

    Returns:
    ...........
    float
        The calculated pseudo-perplexity of the input text.

    ------------------------------------------------------------------------------------------------------
    """
    # Tokenize input text
    clean_text = text.translate(str.maketrans('', '', string.punctuation)).lower()
    clean_text = re.sub(r'\s+', ' ', clean_text)

    tokens = tokenizer(clean_text, return_tensors='pt')
    input_ids = tokens.input_ids
    masked_input_ids = input_ids.clone()

    log_probs = []
    # Iterate over each token in the input
    for i in range(input_ids.size(1)):
        # filter so that all input_ids include the masked location +- 256 tokens
        if i < 256:
            start = 0
        else:
            start = i - 256
        if i > input_ids.size(1) - 256:
            end = input_ids.size(1)
        else:
            end = i + 256

        masked_input_ids[0, i] = tokenizer.mask_token_id
        
        input_ids2 = input_ids[:, start:end]
        masked_input_ids2 = masked_input_ids[:, start:end]

        with torch.no_grad():
            outputs = model(input_ids=masked_input_ids2, labels=input_ids2)
        
        # Calculate log probability of the original token
        logit_prob = outputs.logits[0, i].softmax(dim=0)
        true_log_prob = logit_prob[input_ids[0, i]].log().item()
        log_probs.append(true_log_prob)
        
        # Unmask the token for the next iteration
        masked_input_ids[0, i] = input_ids[0, i]
    
    # Calculate perplexity
    perplexity = np.exp(-np.mean(log_probs))
    return perplexity

def calculate_phrase_tangeniality(phrases_texts, utterance_text, sentence_encoder, bert, tokenizer):
    """
    ------------------------------------------------------------------------------------------------------

    This function calculates the semantic similarity of each phrase to the immediately preceding phrase,
    the semantic similarity of each phrase to the phrase 2 turns before, and the pseudo-perplexity of the turn.

    Parameters:
    ...........
    phrases_texts: list
        List of transcribed text at the phrase level.
    utterance_text: str
        The full transcribed text.
    sentence_encoder: SentenceTransformer
        A SentenceTransformer model.
    bert: BertForMaskedLM
        A BERT model.
    tokenizer: BertTokenizer
        A BERT tokenizer.

    Returns:
    ...........
    sentence_tangeniality1: float
        The semantic similarity of each phrase to the immediately preceding phrase.
    sentence_tangeniality2: float
        The semantic similarity of each phrase to the phrase 2 turns before.
    perplexity: float
        The pseudo-perplexity of the turn.

    ------------------------------------------------------------------------------------------------------
    """
    if sentence_encoder is not None and len(phrases_texts) > 0:
        phrase_embeddings = sentence_encoder.encode(phrases_texts)
        similarity_matrix = cosine_similarity(phrase_embeddings)

        # calculate semantic similarity of each phrase to the immediately preceding phrase
        if len(phrases_texts) > 1:
            sentence_tangeniality1 = np.mean([similarity_matrix[j, j-1] for j in range(1, len(phrases_texts))])
        else:
            sentence_tangeniality1 = np.nan

        # calculate semantic similarity of each phrase to the phrase 2 turns before
        if len(phrases_texts) > 2:
            sentence_tangeniality2 = np.mean([similarity_matrix[j-2, j] for j in range(2, len(phrases_texts))])
        else:
            sentence_tangeniality2 = np.nan
    else:
        sentence_tangeniality1 = np.nan
        sentence_tangeniality2 = np.nan

    if tokenizer is not None and bert is not None:
        # calculate pseudo-perplexity of the turn and indicating how predictable the turn is
        perplexity = calculate_perplexity(utterance_text, bert, tokenizer)
    else:
        perplexity = np.nan

    return sentence_tangeniality1, sentence_tangeniality2, perplexity

def calculate_slope(y):
    """
    ------------------------------------------------------------------------------------------------------
    This function calculates the slope
     of the input list using linear regression

    Parameters:
    ...........
    y: list
        A list of values.

    Returns:
    ...........
    float
        The calculated slope of the input list.

    ------------------------------------------------------------------------------------------------------
    """

    x = range(len(y))
    slope, _ = np.polyfit(x, y, 1)

    return slope


def get_phrase_coherence(df_list, utterances_filtered, speaker_label, language, measures):
    """
    ------------------------------------------------------------------------------------------------------

    This function calculates turn coherence measures

    Parameters:
    ...........
    df_list: list
        List of pandas dataframes.
    utterances_filtered: pandas dataframe
        A dataframe containing the turns extracted from the JSON object
        after filtering out turns with less than min_turn_length words of the specified speaker.
    speaker_label: str
        Speaker label
    language: str
        Language of the transcribed text.
    measures: dict
        A dictionary containing the names of the columns in the output dataframes.

    Returns:
    ...........
    df_list: list
        List of updated pandas dataframes.

    ------------------------------------------------------------------------------------------------------
    """
    word_df, turn_df, summ_df = df_list

    if language in measures["english_langs"]:
        sentence_encoder = SentenceTransformer('sentence-transformers/all-MiniLM-L6-v2')

        tokenizer = BertTokenizer.from_pretrained('bert-base-uncased')
        bert = BertForMaskedLM.from_pretrained('bert-base-uncased')
    else:
        if language in measures["supported_langs_sentence_embeddings"]:
            sentence_encoder = SentenceTransformer('sentence-transformers/paraphrase-multilingual-MiniLM-L12-v2')
        else:
            sentence_encoder = None
            logger.error(f"Language {language} not supported for phrase coherence analysis")

        if language in measures["supported_langs_bert"]:
            tokenizer = BertTokenizer.from_pretrained('bert-base-multilingual-uncased')
            bert = BertForMaskedLM.from_pretrained('bert-base-multilingual-uncased')
        else:
            tokenizer = None
            bert = None
            logger.error(f"Language {language} not supported for perplexity analysis")


    # turn-level
    if len(turn_df) > 0:
        sentence_tangeniality1_list = []
        sentence_tangeniality2_list = []
        perplexity_list = []
        for i in range(len(utterances_filtered)):
            row = utterances_filtered.iloc[i]
            current_speaker = row[measures['speaker_label']]

            if current_speaker == speaker_label:
                phrases_texts = row[measures['phrases_texts']]
                utterance_text = row[measures['utterance_text']]
                
                sentence_tangeniality1, sentence_tangeniality2, perplexity = calculate_phrase_tangeniality(
                    phrases_texts, utterance_text, sentence_encoder, bert, tokenizer
                )
                
                sentence_tangeniality1_list.append(sentence_tangeniality1)
                sentence_tangeniality2_list.append(sentence_tangeniality2)
                perplexity_list.append(perplexity)

        ## semantic similarity of current turn to previous turn of the other speaker
        utterances_texts = utterances_filtered[measures['utterance_text']].values.tolist()
        utterances_embeddings = sentence_encoder.encode(utterances_texts)
        similarity_matrix = cosine_similarity(utterances_embeddings)

        ## get the indices of the turns of our speaker
        speaker_indices = utterances_filtered[utterances_filtered[measures['speaker_label']] == speaker_label].index.tolist()
        if speaker_indices[0] == 0:
            turn_to_turn_tangeniality_list = [np.nan] + [similarity_matrix[i, i-1] for i in speaker_indices[1:]]
        else:
            turn_to_turn_tangeniality_list = [similarity_matrix[i, i-1] for i in speaker_indices]

        turn_df[measures['sentence_tangeniality1']] = sentence_tangeniality1_list
        turn_df[measures['sentence_tangeniality2']] = sentence_tangeniality2_list
        turn_df[measures['perplexity']] = perplexity_list
        turn_df[measures['turn_to_turn_tangeniality']] = turn_to_turn_tangeniality_list


    # summary-level
    if len(turn_df) > 0:
        summ_df[measures['sentence_tangeniality1_mean']] = turn_df[measures['sentence_tangeniality1']].mean(skipna=True)
        summ_df[measures['sentence_tangeniality1_var']] = turn_df[measures['sentence_tangeniality1']].var(skipna=True)
        summ_df[measures['sentence_tangeniality2_mean']] = turn_df[measures['sentence_tangeniality2']].mean(skipna=True)
        summ_df[measures['sentence_tangeniality2_var']] = turn_df[measures['sentence_tangeniality2']].var(skipna=True)
        summ_df[measures['perplexity_mean']] = turn_df[measures['perplexity']].mean(skipna=True)
        summ_df[measures['perplexity_var']] = turn_df[measures['perplexity']].var(skipna=True)
        summ_df[measures['turn_to_turn_tangeniality_mean']] = turn_df[measures['turn_to_turn_tangeniality']].mean(skipna=True)
        summ_df[measures['turn_to_turn_tangeniality_var']] = turn_df[measures['turn_to_turn_tangeniality']].var(skipna=True)
        summ_df[measures['turn_to_turn_tangeniality_slope']] = calculate_slope(turn_df[measures['turn_to_turn_tangeniality']])

    df_list = [word_df, turn_df, summ_df]
    return df_list

def calculate_file_feature(json_data, model, speakers):
    """
    ------------------------------------------------------------------------------------------------------

    Calculate file features based on JSON data.

    Parameters:
    ...........
    json_conf: list
        JSON response object.
    model: str
        model name (vosk/aws/whisper)
    speakers: str
        speakers label

    Returns:
    ...........
    tuple: A tuple containing two values - the total file length and the percentage of time spent speaking.

    ------------------------------------------------------------------------------------------------------
    """
    
    if model == 'aws':
        segments = json_data.get('items', [])
        file_length = max(float(segment.get("end_time", "0")) for segment in segments)
        
        if speakers is None:
            return file_length/60, np.NaN

        speaking_time = sum(float(segment.get("end_time", "0") or "0") - float(segment.get("start_time", "0") or "0")
                           for segment in segments if segment.get("speaker_label", "") in speakers)
    else:
        segments = json_data.get('segments', [])
        file_length = max(segment.get('end', 0) for segment in segments)
        
        if speakers is None:
            return file_length/60, np.NaN
        speaking_time = sum(segment['end'] - segment['start'] for segment in segments if segment.get('speaker', '') in speakers)

    speaking_pct = (speaking_time / file_length) * 100
    return file_length/60, speaking_pct

def create_text_list(utterances_speaker, speaker_label, min_turn_length, measures):
    """
    ------------------------------------------------------------------------------------------------------

    This function creates a list of transcribed text at the word, turn, and full text levels,
        and a list of the indices of the first and last word in each turn.

    Parameters:
    ...........
    utterances_speaker: pandas dataframe
        A dataframe containing the turns extracted from the JSON object
         for the specified speaker.
    speaker_label: str
        Speaker label
    min_turn_length: int
        minimum words required in each turn
    measures: dict
        A dictionary containing the names of the columns in the output dataframes.

    Returns:
    ...........
    text_list: list
        List of transcribed text at the word, turn, and full text levels.
    turn_indices: list
        A list containing the indices of the first and last word in each turn.

    ------------------------------------------------------------------------------------------------------

    """

    word_list = []
    turn_list = []
    text = ""
    turn_indices = []
    for i in range(len(utterances_speaker)):
        row = utterances_speaker.iloc[i]

        utterance_text = row[measures['utterance_text']]
        words_texts = row[measures['words_texts']]
        utterance_ids = row[measures['utterance_ids']]

        text += " " + utterance_text
        word_list += words_texts

        if speaker_label is not None and len(words_texts) >= min_turn_length:
            turn_list.append(utterance_text)
            turn_indices.append(utterance_ids)

    text_list = [word_list, turn_list, text]

    return text_list, turn_indices

def process_language_feature(df_list, transcribe_info, speaker_label, min_turn_length, language, time_index, measures):
    """
    ------------------------------------------------------------------------------------------------------

    This function processes the language features from json response.

    Parameters:
    ...........
    df_list: list
        List of pandas dataframes.
    transcribe_info: list
        transcribed info
    min_turn_length: int
        minimum words required in each turn
    speaker_label: str
        Speaker label
    time_index: list
        timepoint index (start/end)
    language: str
        Language of the transcribed text.
    measures: dict
        A dictionary containing the names of the columns in the output dataframes.

    Returns:
    ...........
    df_list: list
        List of pandas dataframes (word_df, turn_df and summ_df)

    ------------------------------------------------------------------------------------------------------
    """
<<<<<<< HEAD
    json_conf, utterances = transcribe_info
    if speaker_label is not None:
        utterances_speaker = utterances[utterances[measures['speaker_label']] == speaker_label]
        json_conf_speaker = [item for item in json_conf if item.get("speaker_label", "") == speaker_label or item.get("speaker", "") == speaker_label]

        if len(utterances_speaker) <= 0:
            logger.error(f"No utterances found for speaker {speaker_label}")
            return df_list
    else:
        utterances_speaker = utterances.copy()
        json_conf_speaker = json_conf.copy()
=======
    json_conf, text_list, text_indices = transcribe_info
    df_list = get_pause_feature(json_conf, df_list, text_list, text_indices, measures, time_index, language)
>>>>>>> 74109847

    text_list, turn_indices = create_text_list(utterances_speaker, speaker_label, min_turn_length, measures)
    if speaker_label is not None and len(turn_indices) <= 0:
        logger.error(f"No utterances found for speaker {speaker_label} with minimum length {min_turn_length}")
        return df_list
    
    # filter utterances with minimum length
    utterances_speaker_filtered = utterances_speaker[utterances_speaker[measures['words_texts']].apply(lambda x: len(x) >= min_turn_length)].reset_index(drop=True)
    # filter utterances with minimum length for speaker
    if speaker_label is not None:
        utterances_filtered = utterances.copy().iloc[0:0]
        for i in range(len(utterances)):
            if utterances.iloc[i][measures['speaker_label']] != speaker_label:
                utterances_filtered = pd.concat([utterances_filtered, utterances.iloc[i:i+1]])
            else:
                if len(utterances.iloc[i][measures['words_texts']]) >= min_turn_length:
                    utterances_filtered = pd.concat([utterances_filtered, utterances.iloc[i:i+1]])

        utterances_filtered = utterances_filtered.reset_index(drop=True)
    else:
        utterances_filtered = utterances.copy()

    df_list = get_pause_feature(json_conf_speaker, df_list, text_list, turn_indices, measures, time_index, language)
    df_list = get_repetitions(df_list, utterances_speaker, utterances_speaker_filtered, measures)
    df_list = get_word_coherence(df_list, utterances_speaker, language, measures)
    df_list = get_phrase_coherence(df_list, utterances_filtered, speaker_label, language, measures)

    if language in measures["english_langs"]:
        df_list = get_sentiment(df_list, text_list, measures)
        df_list = get_pos_tag(df_list, text_list, measures)

    return df_list<|MERGE_RESOLUTION|>--- conflicted
+++ resolved
@@ -1687,7 +1687,6 @@
 
     ------------------------------------------------------------------------------------------------------
     """
-<<<<<<< HEAD
     json_conf, utterances = transcribe_info
     if speaker_label is not None:
         utterances_speaker = utterances[utterances[measures['speaker_label']] == speaker_label]
@@ -1699,10 +1698,6 @@
     else:
         utterances_speaker = utterances.copy()
         json_conf_speaker = json_conf.copy()
-=======
-    json_conf, text_list, text_indices = transcribe_info
-    df_list = get_pause_feature(json_conf, df_list, text_list, text_indices, measures, time_index, language)
->>>>>>> 74109847
 
     text_list, turn_indices = create_text_list(utterances_speaker, speaker_label, min_turn_length, measures)
     if speaker_label is not None and len(turn_indices) <= 0:
